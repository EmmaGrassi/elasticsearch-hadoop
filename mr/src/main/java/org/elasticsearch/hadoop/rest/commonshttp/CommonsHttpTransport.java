--- conflicted
+++ resolved
@@ -147,16 +147,12 @@
     public CommonsHttpTransport(Settings settings, String host) {
         this.settings = settings;
         httpInfo = host;
-<<<<<<< HEAD
-=======
         sslEnabled = settings.getNetworkSSLEnabled();
 
         String pathPref = settings.getNodesPathPrefix();
         pathPrefix = (StringUtils.hasText(pathPref) ? addLeadingSlashIfNeeded(StringUtils.trimWhitespace(pathPref)) : StringUtils.trimWhitespace(pathPref));
 
->>>>>>> ed9aa138
         HttpClientParams params = new HttpClientParams();
-
         params.setParameter(HttpMethodParams.RETRY_HANDLER, new DefaultHttpMethodRetryHandler(
                 settings.getHttpRetries(), false) {
 
